--- conflicted
+++ resolved
@@ -125,12 +125,6 @@
         "//packages/modules/Connectivity:__subpackages__",
         "//packages/modules/NetworkStack:__subpackages__",
         "//frameworks/base/services/core",
-<<<<<<< HEAD
-    ],
-    static_libs: [
-        "net-utils-device-common-struct",
-=======
->>>>>>> b7bc68fd
     ],
     libs: [
         "androidx.annotation_annotation",
