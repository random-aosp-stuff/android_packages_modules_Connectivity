--- conflicted
+++ resolved
@@ -42,15 +42,7 @@
         "test_data/**/*",
     ],
     version: {
-<<<<<<< HEAD
-        py2: {
-            enabled: false,
-        },
         py3: {
-            enabled: true,
-=======
-        py3: {
->>>>>>> fdf5adcb
             embedded_launcher: true,
         },
     },
