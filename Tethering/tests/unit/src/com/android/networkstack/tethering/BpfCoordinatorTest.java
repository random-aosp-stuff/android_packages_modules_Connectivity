--- conflicted
+++ resolved
@@ -1048,8 +1048,6 @@
     }
 
     @Test
-<<<<<<< HEAD
-=======
     @IgnoreUpTo(Build.VERSION_CODES.R)
     public void testAttachDetachBpfProgram() throws Exception {
         setupFunctioningNetdInterface();
@@ -1103,7 +1101,6 @@
     }
 
     @Test
->>>>>>> 33573887
     public void testTetheringConfigSetPollingInterval() throws Exception {
         setupFunctioningNetdInterface();
 
