--- conflicted
+++ resolved
@@ -188,11 +188,7 @@
  */
 @RunWith(DevSdkIgnoreRunner.class)
 @SmallTest
-<<<<<<< HEAD
-@IgnoreUpTo(VERSION_CODES.S_V2)
-=======
 @IgnoreUpTo(S_V2)
->>>>>>> 5b4ad7c4
 public class VpnTest extends VpnTestBase {
     private static final String TAG = "VpnTest";
 
@@ -866,8 +862,6 @@
                      eq(HexDump.hexStringToByteArray(PKGS_BYTES)));
         assertEquals(vpn.createUserAndRestrictedProfilesRanges(
                 PRIMARY_USER.id, null, Arrays.asList(PKGS)),
-<<<<<<< HEAD
-=======
                 vpn.mNetworkCapabilities.getUids());
         assertEquals(Arrays.asList(PKGS), vpn.getAppExclusionList(TEST_VPN_PKG));
     }
@@ -890,7 +884,6 @@
         // List in keystore is not changed, but UID for the removed packages is no longer exempted.
         assertEquals(Arrays.asList(PKGS), vpn.getAppExclusionList(TEST_VPN_PKG));
         assertEquals(makeVpnUidRange(PRIMARY_USER.id, newExcludedUids),
->>>>>>> 5b4ad7c4
                 vpn.mNetworkCapabilities.getUids());
         ArgumentCaptor<NetworkCapabilities> ncCaptor =
                 ArgumentCaptor.forClass(NetworkCapabilities.class);
