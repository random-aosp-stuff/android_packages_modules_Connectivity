/*
 * Copyright (C) 2023 The Android Open Source Project
 *
 * Licensed under the Apache License, Version 2.0 (the "License");
 * you may not use this file except in compliance with the License.
 * You may obtain a copy of the License at
 *
 *      http://www.apache.org/licenses/LICENSE-2.0
 *
 * Unless required by applicable law or agreed to in writing, software
 * distributed under the License is distributed on an "AS IS" BASIS,
 * WITHOUT WARRANTIES OR CONDITIONS OF ANY KIND, either express or implied.
 * See the License for the specific language governing permissions and
 * limitations under the License.
 */

package com.android.server.nearby.managers;

import android.annotation.Nullable;
import android.content.Context;
import android.nearby.BroadcastCallback;
import android.nearby.BroadcastRequest;
import android.nearby.IBroadcastListener;
import android.nearby.PresenceBroadcastRequest;
import android.os.IBinder;
import android.os.RemoteException;
import android.util.Log;

import com.android.internal.annotations.VisibleForTesting;
import com.android.server.nearby.NearbyConfiguration;
import com.android.server.nearby.injector.Injector;
import com.android.server.nearby.presence.Advertisement;
import com.android.server.nearby.presence.ExtendedAdvertisement;
import com.android.server.nearby.presence.FastAdvertisement;
import com.android.server.nearby.provider.BleBroadcastProvider;
import com.android.server.nearby.util.ForegroundThread;

import java.util.concurrent.Executor;

/**
 * A manager for nearby broadcasts.
 */
public class BroadcastProviderManager implements BleBroadcastProvider.BroadcastListener {

    private static final String TAG = "BroadcastProvider";

    private final Object mLock;
    private final BleBroadcastProvider mBleBroadcastProvider;
    private final Executor mExecutor;
    private final NearbyConfiguration mNearbyConfiguration;

    private IBroadcastListener mBroadcastListener;
    // Used with mBroadcastListener. Now we only support single client, for multi clients, a map
    // between live binder to the information over the binder is needed.
    // TODO: Finish multi-client logic for broadcast.
    private BroadcastListenerDeathRecipient mDeathRecipient;

    public BroadcastProviderManager(Context context, Injector injector) {
        this(ForegroundThread.getExecutor(),
                new BleBroadcastProvider(injector, ForegroundThread.getExecutor()));
    }

    @VisibleForTesting
    BroadcastProviderManager(Executor executor, BleBroadcastProvider bleBroadcastProvider) {
        mExecutor = executor;
        mBleBroadcastProvider = bleBroadcastProvider;
        mLock = new Object();
        mNearbyConfiguration = new NearbyConfiguration();
        mBroadcastListener = null;
        mDeathRecipient = null;
    }

    /**
     * Starts a nearby broadcast, the callback is sent through the given listener.
     */
    public void startBroadcast(BroadcastRequest broadcastRequest, IBroadcastListener listener) {
        synchronized (mLock) {
            mExecutor.execute(() -> {
                if (listener == null) {
                    return;
                }
<<<<<<< HEAD
=======
                if (mBroadcastListener != null) {
                    Log.i(TAG, "We do not support multi clients yet,"
                            + " please stop previous broadcast first.");
                    reportBroadcastStatus(listener, BroadcastCallback.STATUS_FAILURE);
                    return;
                }
>>>>>>> d7a9a654
                if (!mNearbyConfiguration.isTestAppSupported()) {
                    NearbyConfiguration configuration = new NearbyConfiguration();
                    if (!configuration.isPresenceBroadcastLegacyEnabled()) {
                        reportBroadcastStatus(listener, BroadcastCallback.STATUS_FAILURE);
                        return;
                    }
                }
                if (broadcastRequest.getType() != BroadcastRequest.BROADCAST_TYPE_NEARBY_PRESENCE) {
                    reportBroadcastStatus(listener, BroadcastCallback.STATUS_FAILURE);
                    return;
                }
                PresenceBroadcastRequest presenceBroadcastRequest =
                        (PresenceBroadcastRequest) broadcastRequest;
                Advertisement advertisement = getAdvertisement(presenceBroadcastRequest);
                if (advertisement == null) {
                    Log.e(TAG, "Failed to start broadcast because broadcastRequest is illegal.");
                    reportBroadcastStatus(listener, BroadcastCallback.STATUS_FAILURE);
                    return;
                }
                BroadcastListenerDeathRecipient deathRecipient =
                        new BroadcastListenerDeathRecipient(listener);
                try {
                    listener.asBinder().linkToDeath(deathRecipient, 0);
                } catch (RemoteException e) {
                    // This binder has already died, so call the DeathRecipient as if we had
                    // called linkToDeath in time.
                    deathRecipient.binderDied();
                }
                mBroadcastListener = listener;
                mDeathRecipient = deathRecipient;
                mBleBroadcastProvider.start(presenceBroadcastRequest.getVersion(),
                        advertisement.toBytes(), this);
            });
        }
    }

    @Nullable
    private Advertisement getAdvertisement(PresenceBroadcastRequest request) {
        switch (request.getVersion()) {
            case BroadcastRequest.PRESENCE_VERSION_V0:
                return FastAdvertisement.createFromRequest(request);
            case BroadcastRequest.PRESENCE_VERSION_V1:
                return ExtendedAdvertisement.createFromRequest(request);
            default:
                return null;
        }
    }

    /**
     * Stops the nearby broadcast.
     */
    public void stopBroadcast(IBroadcastListener listener) {
        synchronized (mLock) {
            if (listener != null) {
                if (!mNearbyConfiguration.isTestAppSupported()
                        && !mNearbyConfiguration.isPresenceBroadcastLegacyEnabled()) {
                    reportBroadcastStatus(listener, BroadcastCallback.STATUS_FAILURE);
                    return;
                }
                if (mDeathRecipient != null) {
                    listener.asBinder().unlinkToDeath(mDeathRecipient, 0);
                }
            }
            mBroadcastListener = null;
            mDeathRecipient = null;
            mExecutor.execute(mBleBroadcastProvider::stop);
        }
    }

    @Override
    public void onStatusChanged(int status) {
        IBroadcastListener listener = null;
        synchronized (mLock) {
            listener = mBroadcastListener;
        }
        // Don't invoke callback while holding the local lock, as this could cause deadlock.
        if (listener != null) {
            reportBroadcastStatus(listener, status);
        }
    }

    private void reportBroadcastStatus(IBroadcastListener listener, int status) {
        try {
            listener.onStatusChanged(status);
        } catch (RemoteException exception) {
            Log.e(TAG, "remote exception when reporting status");
        }
    }

    /**
     * Class to make listener unregister after the binder is dead.
     */
    public class BroadcastListenerDeathRecipient implements IBinder.DeathRecipient {
        public IBroadcastListener mListener;

        BroadcastListenerDeathRecipient(IBroadcastListener listener) {
            mListener = listener;
        }

        @Override
        public void binderDied() {
            Log.d(TAG, "Binder is dead - stop broadcast listener");
            stopBroadcast(mListener);
        }
    }
}<|MERGE_RESOLUTION|>--- conflicted
+++ resolved
@@ -79,15 +79,12 @@
                 if (listener == null) {
                     return;
                 }
-<<<<<<< HEAD
-=======
                 if (mBroadcastListener != null) {
                     Log.i(TAG, "We do not support multi clients yet,"
                             + " please stop previous broadcast first.");
                     reportBroadcastStatus(listener, BroadcastCallback.STATUS_FAILURE);
                     return;
                 }
->>>>>>> d7a9a654
                 if (!mNearbyConfiguration.isTestAppSupported()) {
                     NearbyConfiguration configuration = new NearbyConfiguration();
                     if (!configuration.isPresenceBroadcastLegacyEnabled()) {
