--- conflicted
+++ resolved
@@ -55,7 +55,6 @@
 import android.net.VpnManager;
 import android.net.VpnService;
 import android.net.VpnTransportInfo;
-import android.net.cts.util.CtsNetUtils.TestNetworkCallback;
 import android.net.wifi.WifiManager;
 import android.os.Handler;
 import android.os.Looper;
@@ -719,15 +718,9 @@
 
         // Test the behaviour of a variety of types of network callbacks.
         final Network defaultNetwork = mCM.getActiveNetwork();
-<<<<<<< HEAD
-        final NeverChangeNetworkCallback systemDefaultCallback = new NeverChangeNetworkCallback();
-        final NeverChangeNetworkCallback otherUidCallback = new NeverChangeNetworkCallback();
-        final TestNetworkCallback myUidCallback = new TestNetworkCallback();
-=======
         final TestableNetworkCallback systemDefaultCallback = new TestableNetworkCallback();
         final TestableNetworkCallback otherUidCallback = new TestableNetworkCallback();
         final TestableNetworkCallback myUidCallback = new TestableNetworkCallback();
->>>>>>> 65bba3f6
         if (SdkLevel.isAtLeastS()) {
             final int otherUid = UserHandle.getUid(UserHandle.of(5), Process.FIRST_APPLICATION_UID);
             final Handler h = new Handler(Looper.getMainLooper());
@@ -736,15 +729,11 @@
                 mCM.registerDefaultNetworkCallbackAsUid(otherUid, otherUidCallback, h);
                 mCM.registerDefaultNetworkCallbackAsUid(Process.myUid(), myUidCallback, h);
             }, NETWORK_SETTINGS);
-<<<<<<< HEAD
-            assertEquals(defaultNetwork, myUidCallback.waitForAvailable());
-=======
             for (TestableNetworkCallback callback :
                     List.of(systemDefaultCallback, otherUidCallback, myUidCallback)) {
                 callback.expectAvailableCallbacks(defaultNetwork, false /* suspended */,
                         true /* validated */, false /* blocked */, TIMEOUT_MS);
             }
->>>>>>> 65bba3f6
         }
 
         FileDescriptor fd = openSocketFdInOtherApp(TEST_HOST, 80, TIMEOUT_MS);
@@ -764,12 +753,8 @@
 
         checkTrafficOnVpn();
 
-<<<<<<< HEAD
-        final Network vpnNetwork = myUidCallback.waitForAvailable();
-=======
         final Network vpnNetwork = mCM.getActiveNetwork();
         myUidCallback.expectAvailableThenValidatedCallbacks(vpnNetwork, TIMEOUT_MS);
->>>>>>> 65bba3f6
         assertEquals(vpnNetwork, mCM.getActiveNetwork());
         assertNotEqual(defaultNetwork, vpnNetwork);
         maybeExpectVpnTransportInfo(vpnNetwork);
@@ -781,23 +766,11 @@
             // This needs to be done before testing  private DNS because checkStrictModePrivateDns
             // will set the private DNS server to a nonexistent name, which will cause validation to
             // fail and could cause the default network to switch (e.g., from wifi to cellular).
-<<<<<<< HEAD
-            assertEquals(defaultNetwork, systemDefaultCallback.getFirstNetwork());
-            systemDefaultCallback.assertNeverChanged();
-            assertEquals(defaultNetwork, otherUidCallback.getFirstNetwork());
-            otherUidCallback.assertNeverChanged();
-            runWithShellPermissionIdentity(() -> {
-                mCM.unregisterNetworkCallback(systemDefaultCallback);
-                mCM.unregisterNetworkCallback(otherUidCallback);
-                mCM.unregisterNetworkCallback(myUidCallback);
-            }, NETWORK_SETTINGS);
-=======
             systemDefaultCallback.assertNoCallback();
             otherUidCallback.assertNoCallback();
             mCM.unregisterNetworkCallback(systemDefaultCallback);
             mCM.unregisterNetworkCallback(otherUidCallback);
             mCM.unregisterNetworkCallback(myUidCallback);
->>>>>>> 65bba3f6
         }
 
         checkStrictModePrivateDns();
